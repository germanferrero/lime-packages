--- conflicted
+++ resolved
@@ -13,11 +13,7 @@
   MAINTAINER:=Marcos Gutierrez <gmarcos87@gmail.com>
   SUBMENU:=3. Applications
   TITLE:=Libremap ubus status module
-<<<<<<< HEAD
-  DEPENDS:= +lua +libubox-lua +libubus-lua +libuci +libremap-agent +lime-system
-=======
-  DEPENDS:= +lua +libubox-lua +libubus-lua +libuci-lua
->>>>>>> 0493f498
+  DEPENDS:= +lua +libubox-lua +libubus-lua +libuci-lua +lime-system
   PKGARCH:=all
 endef
 
