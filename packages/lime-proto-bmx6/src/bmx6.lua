--- conflicted
+++ resolved
@@ -8,52 +8,7 @@
 
 bmx6 = {}
 
-<<<<<<< HEAD
 bmx6.configured = false
-=======
-function bmx6.setup_interface(ifname, args)
-	if ifname:match("^wlan%d.ap") then return end
-	vlanId = args[2] or 13
-	vlanProto = args[3] or "8021ad"
-	nameSuffix = args[4] or "_bmx6"
-
-	local owrtInterfaceName, linux802adIfName, owrtDeviceName = network.createVlanIface(ifname, vlanId, nameSuffix, vlanProto)
-
-	local uci = libuci:cursor()
-	uci:set("network", owrtDeviceName, "mtu", "1398")
-	
-	-- BEGIN [Workaround issue 38]
-	if ifname:match("^wlan%d+") then
-		local macAddr = wireless.get_phy_mac("phy"..ifname:match("%d+"))
-		local vlanIp = { 169, 254, tonumber(macAddr[5], 16), tonumber(macAddr[6], 16) }
-		uci:set("network", owrtInterfaceName, "proto", "static")
-		uci:set("network", owrtInterfaceName, "ipaddr", table.concat(vlanIp, "."))
-		uci:set("network", owrtInterfaceName, "netmask", "255.255.255.255")
-	end
-	--- END [Workaround issue 38]
-	
-	uci:save("network")
-
-	uci:set("bmx6", owrtInterfaceName, "dev")
-	uci:set("bmx6", owrtInterfaceName, "dev", linux802adIfName)
-
-	-- BEGIN [Workaround issue 40]
-	if ifname:match("^wlan%d+") then
-		uci:set("bmx6", owrtInterfaceName, "rateMax", "54000")
-	end
-	--- END [Workaround issue 40]
-
-	uci:save("bmx6")
-end
-
-function bmx6.clean()
-	print("Clearing bmx6 config...")
-	fs.writefile("/etc/config/bmx6", "")
-	local uci = libuci:cursor()
-	uci:delete("firewall", "bmxtun")
-	uci:save("firewall")
-end
->>>>>>> 1d5b9726
 
 function bmx6.configure(args)
 	if bmx6.configured then return end
@@ -66,11 +21,7 @@
 
 	uci:set("bmx6", "general", "bmx6")
 	uci:set("bmx6", "general", "dbgMuteTimeout", "1000000")
-<<<<<<< HEAD
 	uci:set("bmx6", "general", "tunOutTimeout", "100000")
-=======
-	uci:set("bmx6", "general", "tunOutTimeout", "0")
->>>>>>> 1d5b9726
 
 	uci:set("bmx6", "main", "tunDev")
 	uci:set("bmx6", "main", "tunDev", "main")
@@ -98,14 +49,6 @@
 	uci:set("bmx6", "nodes", "tunOut", "nodes")
 	uci:set("bmx6", "nodes", "network", "172.16.0.0/12")
 
-<<<<<<< HEAD
-	-- Search for networks in 192.0.2.0/24 (for testing purpose)
-	uci:set("bmx6", "nodes", "tunOut")
-	uci:set("bmx6", "nodes", "tunOut", "dummynodes")
-	uci:set("bmx6", "nodes", "network", "192.0.2.0/24")
-
-=======
->>>>>>> 1d5b9726
 	-- Search for networks in 10.0.0.0/8
 	uci:set("bmx6", "clouds", "tunOut")
 	uci:set("bmx6", "clouds", "tunOut", "clouds")
@@ -154,7 +97,7 @@
 end
 
 function bmx6.setup_interface(ifname, args)
-	if ifname:match("^wlan%d+_ap") then return end
+	if ifname:match("^wlan%d+.ap") then return end
 	vlanId = args[2] or 13
 	vlanProto = args[3] or "8021ad"
 	nameSuffix = args[4] or "_bmx6"
@@ -178,6 +121,13 @@
 
 	uci:set("bmx6", owrtInterfaceName, "dev")
 	uci:set("bmx6", owrtInterfaceName, "dev", linux802adIfName)
+
+	-- BEGIN [Workaround issue 40]
+	if ifname:match("^wlan%d+") then
+		uci:set("bmx6", owrtInterfaceName, "rateMax", "54000")
+	end
+	--- END [Workaround issue 40]
+
 	uci:save("bmx6")
 end
 
