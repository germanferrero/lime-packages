--- conflicted
+++ resolved
@@ -114,11 +114,7 @@
 	-- Workaround to http://www.libre-mesh.org/issues/28
 	fs.writefile(
 		"/etc/lime-init.d/65-bmx6_dumb_workaround.start",
-<<<<<<< HEAD
-		"((sleep 45s && /etc/init.d/bmx6 restart))\n")
-=======
 		"((sleep 45s && /etc/init.d/bmx6 restart)&)\n")
->>>>>>> fe329918
 	-- END
 
 end
