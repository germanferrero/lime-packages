LIME_TITLE:=LiMe Bmx6 proto support
LIME_MAINTAINER:=Gioacchino Mazzurco <gio@eigenlab.org>
LIME_DEPENDS:=+bmx6 +bmx6-json +bmx6-sms +bmx6-table +bmx6-uci-config \
	+!PACKAGE_firewall:iptables +lime-system +lua +libuci-lua \
	+kmod-ebtables-ipv6 +ebtables

<<<<<<< HEAD
include $(TOPDIR)/rules.mk

LIME_BUILDDATE:=$(shell date +%Y%m%d_%H%M)

GIT_COMMIT_DATE:=$(shell git log -n 1 --pretty=%ad --date=short . )
GIT_COMMIT_TSTAMP:=$(shell git log -n 1 --pretty=%at . )

PKG_NAME:=lime-proto-bmx6
PKG_VERSION=$(GIT_COMMIT_DATE)-$(GIT_COMMIT_TSTAMP)

include $(INCLUDE_DIR)/package.mk

define Package/$(PKG_NAME)
  TITLE:=LiMe Bmx6 proto support
  CATEGORY:=LiMe
  MAINTAINER:=Gioacchino Mazzurco <gio@eigenlab.org>
  URL:=http://libremesh.org
  DEPENDS:=+bmx6 +bmx6-json +bmx6-sms +bmx6-table +bmx6-uci-config +iptables \
  +lime-system +lua +libuci-lua +kmod-ebtables-ipv6 +ebtables
  PKGARCH:=all
endef

define Build/Compile
	@rm -rf ./build || true
	@cp -r ./src ./build
	@sed -i '/^--!.*/d' build/*.lua
endef

define Package/$(PKG_NAME)/install
	$(INSTALL_DIR) $(1)/usr/lib/lua/lime/proto
	$(CP) ./build/bmx6.lua $(1)/usr/lib/lua/lime/proto/
	$(INSTALL_DIR) $(1)/usr/bin/
	$(INSTALL_DIR) $(1)/etc/uci-defaults/
	$(INSTALL_BIN) ./build/bmx6hosts $(1)/usr/bin/
	$(INSTALL_BIN) ./build/85-add-bmx6-addresses-to-hosts $(1)/etc/uci-defaults/
	$(INSTALL_BIN) ./build/bmx6hosts_dnsmasq_update $(1)/usr/bin/bmx6hosts_dnsmasq_update
endef

$(eval $(call BuildPackage,$(PKG_NAME)))
=======
# call BuildPackage - OpenWrt buildroot signature
>>>>>>> ab721954
<|MERGE_RESOLUTION|>--- conflicted
+++ resolved
@@ -1,49 +1,7 @@
 LIME_TITLE:=LiMe Bmx6 proto support
 LIME_MAINTAINER:=Gioacchino Mazzurco <gio@eigenlab.org>
 LIME_DEPENDS:=+bmx6 +bmx6-json +bmx6-sms +bmx6-table +bmx6-uci-config \
-	+!PACKAGE_firewall:iptables +lime-system +lua +libuci-lua \
+	+iptables +lime-system +lua +libuci-lua \
 	+kmod-ebtables-ipv6 +ebtables
 
-<<<<<<< HEAD
-include $(TOPDIR)/rules.mk
-
-LIME_BUILDDATE:=$(shell date +%Y%m%d_%H%M)
-
-GIT_COMMIT_DATE:=$(shell git log -n 1 --pretty=%ad --date=short . )
-GIT_COMMIT_TSTAMP:=$(shell git log -n 1 --pretty=%at . )
-
-PKG_NAME:=lime-proto-bmx6
-PKG_VERSION=$(GIT_COMMIT_DATE)-$(GIT_COMMIT_TSTAMP)
-
-include $(INCLUDE_DIR)/package.mk
-
-define Package/$(PKG_NAME)
-  TITLE:=LiMe Bmx6 proto support
-  CATEGORY:=LiMe
-  MAINTAINER:=Gioacchino Mazzurco <gio@eigenlab.org>
-  URL:=http://libremesh.org
-  DEPENDS:=+bmx6 +bmx6-json +bmx6-sms +bmx6-table +bmx6-uci-config +iptables \
-  +lime-system +lua +libuci-lua +kmod-ebtables-ipv6 +ebtables
-  PKGARCH:=all
-endef
-
-define Build/Compile
-	@rm -rf ./build || true
-	@cp -r ./src ./build
-	@sed -i '/^--!.*/d' build/*.lua
-endef
-
-define Package/$(PKG_NAME)/install
-	$(INSTALL_DIR) $(1)/usr/lib/lua/lime/proto
-	$(CP) ./build/bmx6.lua $(1)/usr/lib/lua/lime/proto/
-	$(INSTALL_DIR) $(1)/usr/bin/
-	$(INSTALL_DIR) $(1)/etc/uci-defaults/
-	$(INSTALL_BIN) ./build/bmx6hosts $(1)/usr/bin/
-	$(INSTALL_BIN) ./build/85-add-bmx6-addresses-to-hosts $(1)/etc/uci-defaults/
-	$(INSTALL_BIN) ./build/bmx6hosts_dnsmasq_update $(1)/usr/bin/bmx6hosts_dnsmasq_update
-endef
-
-$(eval $(call BuildPackage,$(PKG_NAME)))
-=======
-# call BuildPackage - OpenWrt buildroot signature
->>>>>>> ab721954
+# call BuildPackage - OpenWrt buildroot signature