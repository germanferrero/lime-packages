#!/usr/bin/lua

local libuci = require("uci")
local fs = require("nixio.fs")
local lan = require("lime.proto.lan")
local utils = require("lime.utils")

batadv = {}

<<<<<<< HEAD
batadv.configured = false

function batadv.configure(args)
	if batadv.configured then return end
	batadv.configured = true
=======
function batadv.setup_interface(ifname, args)
	if ifname:match("^wlan%d.ap") then return end
	if ifname:match("^eth") then return end

	local vlanId = args[2] or "%N1"
	local vlanProto = args[3] or "8021ad"
	local nameSuffix = args[4] or "_batadv"
	local mtu = 1532

	--! Unless a specific integer is passed, parse network_id (%N1) template
	--! and use that number + 16 to get a vlanId between 16 and 271 for batadv
	--! (to avoid overlapping with other protocols)
	if not tonumber(vlanId) then vlanId = 16 + utils.applyNetTemplate10(vlanId) end

	local owrtInterfaceName, _, owrtDeviceName = network.createVlanIface(ifname, vlanId, nameSuffix, vlanProto)

	local uci = libuci:cursor()
	uci:set("network", owrtDeviceName, "mtu", mtu)
	uci:set("network", owrtInterfaceName, "proto", "batadv")
	uci:set("network", owrtInterfaceName, "mesh", "bat0")
	uci:save("network")
end
>>>>>>> 1d5b9726

	if not fs.lstat("/etc/config/batman-adv") then fs.writefile("/etc/config/batman-adv", "") end

	local uci = libuci:cursor()
	uci:set("batman-adv", "bat0", "mesh")
	uci:set("batman-adv", "bat0", "bridge_loop_avoidance", "1")
	uci:set("batman-adv", "bat0", "multicast_mode", "0")

	-- if anygw enabled disable DAT that doesn't play well with it
	for _,proto in pairs(config.get("network", "protocols")) do
		if proto == "anygw" then uci:set("batman-adv", "bat0", "distributed_arp_table", "0") end
	end

	lan.setup_interface("bat0", nil)

	uci:save("batman-adv")
end

function batadv.setup_interface(ifname, args)
	if ifname:match("^wlan%d+_ap") then return end
	local vlanId = args[2] or "%N1"
	local vlanProto = args[3] or "8021ad"
	local nameSuffix = args[4] or "_batadv"
	local mtu = 1532
	if ifname:match("^eth") then mtu = 1496 end

	--! Unless a specific integer is passed, parse network_id (%N1) template
	--! and use that number + 16 to get a vlanId between 16 and 271 for batadv
	--! (to avoid overlapping with other protocols)
	if not tonumber(vlanId) then vlanId = 16 + utils.applyNetTemplate10(vlanId) end

	local owrtInterfaceName, _, owrtDeviceName = network.createVlanIface(ifname, vlanId, nameSuffix, vlanProto)

	local uci = libuci:cursor()
	uci:set("network", owrtDeviceName, "mtu", mtu)
	uci:set("network", owrtInterfaceName, "proto", "batadv")
	uci:set("network", owrtInterfaceName, "mesh", "bat0")
	uci:save("network")
end


return batadv<|MERGE_RESOLUTION|>--- conflicted
+++ resolved
@@ -7,15 +7,31 @@
 
 batadv = {}
 
-<<<<<<< HEAD
 batadv.configured = false
 
 function batadv.configure(args)
 	if batadv.configured then return end
 	batadv.configured = true
-=======
+
+	if not fs.lstat("/etc/config/batman-adv") then fs.writefile("/etc/config/batman-adv", "") end
+
+	local uci = libuci:cursor()
+	uci:set("batman-adv", "bat0", "mesh")
+	uci:set("batman-adv", "bat0", "bridge_loop_avoidance", "1")
+	uci:set("batman-adv", "bat0", "multicast_mode", "0")
+
+	-- if anygw enabled disable DAT that doesn't play well with it
+	for _,proto in pairs(config.get("network", "protocols")) do
+		if proto == "anygw" then uci:set("batman-adv", "bat0", "distributed_arp_table", "0") end
+	end
+
+	lan.setup_interface("bat0", nil)
+
+	uci:save("batman-adv")
+end
+
 function batadv.setup_interface(ifname, args)
-	if ifname:match("^wlan%d.ap") then return end
+	if ifname:match("^wlan%d+_ap") then return end
 	if ifname:match("^eth") then return end
 
 	local vlanId = args[2] or "%N1"
@@ -36,46 +52,6 @@
 	uci:set("network", owrtInterfaceName, "mesh", "bat0")
 	uci:save("network")
 end
->>>>>>> 1d5b9726
-
-	if not fs.lstat("/etc/config/batman-adv") then fs.writefile("/etc/config/batman-adv", "") end
-
-	local uci = libuci:cursor()
-	uci:set("batman-adv", "bat0", "mesh")
-	uci:set("batman-adv", "bat0", "bridge_loop_avoidance", "1")
-	uci:set("batman-adv", "bat0", "multicast_mode", "0")
-
-	-- if anygw enabled disable DAT that doesn't play well with it
-	for _,proto in pairs(config.get("network", "protocols")) do
-		if proto == "anygw" then uci:set("batman-adv", "bat0", "distributed_arp_table", "0") end
-	end
-
-	lan.setup_interface("bat0", nil)
-
-	uci:save("batman-adv")
-end
-
-function batadv.setup_interface(ifname, args)
-	if ifname:match("^wlan%d+_ap") then return end
-	local vlanId = args[2] or "%N1"
-	local vlanProto = args[3] or "8021ad"
-	local nameSuffix = args[4] or "_batadv"
-	local mtu = 1532
-	if ifname:match("^eth") then mtu = 1496 end
-
-	--! Unless a specific integer is passed, parse network_id (%N1) template
-	--! and use that number + 16 to get a vlanId between 16 and 271 for batadv
-	--! (to avoid overlapping with other protocols)
-	if not tonumber(vlanId) then vlanId = 16 + utils.applyNetTemplate10(vlanId) end
-
-	local owrtInterfaceName, _, owrtDeviceName = network.createVlanIface(ifname, vlanId, nameSuffix, vlanProto)
-
-	local uci = libuci:cursor()
-	uci:set("network", owrtDeviceName, "mtu", mtu)
-	uci:set("network", owrtInterfaceName, "proto", "batadv")
-	uci:set("network", owrtInterfaceName, "mesh", "bat0")
-	uci:save("network")
-end
 
 
 return batadv