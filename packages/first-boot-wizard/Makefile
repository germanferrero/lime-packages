include $(TOPDIR)/rules.mk

PKG_NAME:=first-boot-wizard
PKG_VERSION=$(GIT_COMMIT_DATE)-$(GIT_COMMIT_TSTAMP)
GIT_COMMIT_DATE:=$(shell git log -n 1 --pretty=%ad --date=short . )
GIT_COMMIT_TSTAMP:=$(shell git log -n 1 --pretty=%at . )

include $(INCLUDE_DIR)/package.mk

define Package/$(PKG_NAME)
    TITLE:=$(PKG_NAME)
<<<<<<< HEAD
    CATEGORY:=LibreMesh
    MAINTAINER:=Marcos Gutierrez <gmarcos87@gmail.com>
=======
    CATEGORY:=LiMe
    MAINTAINER:=Santiago Piccinini <spiccinini@altermundi.net>
>>>>>>> 0493f498
    URL:=http://libremesh.org
    DEPENDS:= +lua +libubox-lua +libuci-lua +luci-lib-nixio +luci-lib-jsonc +libiwinfo-lua \
              +ubus-lime-utils +lime-system
    PKGARCH:=all
    DEPENDS:=+lime-system
endef

define Package/$(PKG_NAME)/description
	Scans surrounding LibreMesh networks and joins them.
endef

define Build/Compile
endef

define Package/$(PKG_NAME)/install
	$(CP) ./files/* $(1)/
endef

$(eval $(call BuildPackage,$(PKG_NAME)))<|MERGE_RESOLUTION|>--- conflicted
+++ resolved
@@ -9,13 +9,8 @@
 
 define Package/$(PKG_NAME)
     TITLE:=$(PKG_NAME)
-<<<<<<< HEAD
     CATEGORY:=LibreMesh
-    MAINTAINER:=Marcos Gutierrez <gmarcos87@gmail.com>
-=======
-    CATEGORY:=LiMe
     MAINTAINER:=Santiago Piccinini <spiccinini@altermundi.net>
->>>>>>> 0493f498
     URL:=http://libremesh.org
     DEPENDS:= +lua +libubox-lua +libuci-lua +luci-lib-nixio +luci-lib-jsonc +libiwinfo-lua \
               +ubus-lime-utils +lime-system
