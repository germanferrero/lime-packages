--- conflicted
+++ resolved
@@ -22,21 +22,12 @@
   CATEGORY:=LiMe
   MAINTAINER:=Pau Escrich <p4u@dabax.net>
   URL:=http://libre-mesh.org
-<<<<<<< HEAD
   DEPENDS:=+lime-system +lime-proto-bmx6 +lime-proto-batadv +lime-proto-anygw +lime-proto-wan \
-		+dnsmasq-lease-share \
+		+dnsmasq-lease-share +dnsmasq-distributed-hosts \
 		+lime-webui +luci-app-batman-adv +luci-app-bmx6 \
 		+lime-map-agent \
 		+lime-debug \
 		+lime-hwd-openwrt-wan +bmx6-auto-gw-mode
-=======
-  DEPENDS:=+lime-system +lime-proto-bmx6 +lime-proto-batadv +lime-proto-anygw +dnsmasq-lease-share \
-		+dnsmasq-distributed-hosts \
-		+lime-webui +luci-app-batman-adv +luci-app-bmx6 \
-		+lime-map-agent \
-		+bmx6-auto-gw-mode \
-		+lime-debug
->>>>>>> 1d5b9726
 endef
 
 define Package/$(PKG_NAME)/description
