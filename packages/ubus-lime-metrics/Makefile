--- conflicted
+++ resolved
@@ -14,11 +14,7 @@
   MAINTAINER:=Santiago Piccinini <spiccinini@altermundi.net>
   SUBMENU:=3. Applications
   TITLE:=Metrics ubus module
-<<<<<<< HEAD
-  DEPENDS:= +lua +libubox-lua +libubus-lua +luci-lib-json +netperf +check-internet +lime-system
-=======
-  DEPENDS:= +lua +libubox-lua +libubus-lua +luci-lib-json +netperf +check-internet +ubus-lime-utils
->>>>>>> 0493f498
+  DEPENDS:= +lua +libubox-lua +libubus-lua +luci-lib-json +netperf +check-internet +lime-system +ubus-lime-utils
   PKGARCH:=all
 endef
 
