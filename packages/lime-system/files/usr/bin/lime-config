#!/usr/bin/lua

<<<<<<< HEAD
=======
local firewall = require "lime.firewall"
local network = require "lime.network"
local wireless = require "lime.wireless"
local system = require "lime.system"

function getopt( arg, options )
  --! Taken from http://lua-users.org/wiki/AlternativeGetOpt
  local tab = {}
  for k, v in ipairs(arg) do
    if string.sub( v, 1, 2) == "--" then
      local x = string.find( v, "=", 1, true )
      if x then tab[ string.sub( v, 3, x-1 ) ] = string.sub( v, x+1 )
      else      tab[ string.sub( v, 3 ) ] = true
      end
    elseif string.sub( v, 1, 1 ) == "-" then
      local y = 2
      local l = string.len(v)
      local jopt
      while ( y <= l ) do
        jopt = string.sub( v, y, y )
        if string.find( options, jopt, 1, true ) then
          if y < l then
            tab[ jopt ] = string.sub( v, y+1 )
            y = l
          else
            tab[ jopt ] = arg[ k + 1 ]
          end
        else
          tab[ jopt ] = true
        end
        y = y + 1
      end
    end
  end
  return tab
end

>>>>>>> 1d5b9726
function main()
	local modules_name = { "hardware_detection", "wireless", "network", "firewall", "system" }
	local modules = {}

	for i, name in pairs(modules_name) do modules[i] = require("lime."..name) end
	for _,module in pairs(modules) do
		xpcall(module.clean, function(errmsg) print(errmsg) ; print(debug.traceback()) end)
	end

	for _,module in pairs(modules) do
		xpcall(module.configure, function(errmsg) print(errmsg) ; print(debug.traceback()) end)
	end
end

<<<<<<< HEAD

local lockFilePath = "/var/run/lime-config.pid"
local lockFile = io.open(lockFilePath,"r")
if lockFile then
	lockFile:close()
	print("lime-config already running")
else
	lockFile = io.open(lockFilePath,"w")
	local statFile = io.open("/proc/self/stat", "r")
	lockFile:write(statFile:read("*n"))
	statFile:close()

	main()

	lockFile:close()
	os.remove(lockFilePath)
=======
opts = getopt( arg, "" )

main()

if not opts["no-commit"] and not opts["n"] then
	local uci = require("uci"):cursor()
	for config,_ in pairs(uci:changes()) do
		uci:commit(config)
	end
>>>>>>> 1d5b9726
end<|MERGE_RESOLUTION|>--- conflicted
+++ resolved
@@ -1,11 +1,4 @@
 #!/usr/bin/lua
-
-<<<<<<< HEAD
-=======
-local firewall = require "lime.firewall"
-local network = require "lime.network"
-local wireless = require "lime.wireless"
-local system = require "lime.system"
 
 function getopt( arg, options )
   --! Taken from http://lua-users.org/wiki/AlternativeGetOpt
@@ -39,7 +32,6 @@
   return tab
 end
 
->>>>>>> 1d5b9726
 function main()
 	local modules_name = { "hardware_detection", "wireless", "network", "firewall", "system" }
 	local modules = {}
@@ -54,7 +46,6 @@
 	end
 end
 
-<<<<<<< HEAD
 
 local lockFilePath = "/var/run/lime-config.pid"
 local lockFile = io.open(lockFilePath,"r")
@@ -69,17 +60,14 @@
 
 	main()
 
+	opts = getopt( arg, "" )
+	if not opts["no-commit"] and not opts["n"] then
+		local uci = require("uci"):cursor()
+		for config,_ in pairs(uci:changes()) do
+			uci:commit(config)
+		end
+	end
+
 	lockFile:close()
 	os.remove(lockFilePath)
-=======
-opts = getopt( arg, "" )
-
-main()
-
-if not opts["no-commit"] and not opts["n"] then
-	local uci = require("uci"):cursor()
-	for config,_ in pairs(uci:changes()) do
-		uci:commit(config)
-	end
->>>>>>> 1d5b9726
 end