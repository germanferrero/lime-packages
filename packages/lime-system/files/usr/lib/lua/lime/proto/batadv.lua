--- conflicted
+++ resolved
@@ -36,16 +36,8 @@
 function batadv.configure()
 	batadv.clean()
 
-<<<<<<< HEAD
-    uci:set("batman-adv", "bat0", "mesh")
-    uci:set("batman-adv", "bat0", "bridge_loop_avoidance", "1")
-    uci:set("batman-adv", "bat0", "distributed_arp_table", "0")
-    uci:save("batman-adv")
-end
-=======
 	uci:set("batman-adv", "bat0", "mesh")
 	uci:set("batman-adv", "bat0", "bridge_loop_avoidance", "1")
->>>>>>> 543cb4cb
 
 	-- if anygw enabled disable DAT that doesn't play well with it
 	for _,proto in pairs(config.get("network", "protocols")) do
