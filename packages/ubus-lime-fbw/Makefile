--- conflicted
+++ resolved
@@ -13,11 +13,7 @@
   MAINTAINER:=Santiago Piccinini <spiccinini@altermundi.net>
   SUBMENU:=3. Applications
   TITLE:=Libremesh first boot wizard ubus module
-<<<<<<< HEAD
-  DEPENDS:= +lua +libubox-lua +libubus-lua +libuci-lua
-=======
   DEPENDS:= +lua +libubox-lua +libubus-lua +libuci-lua +first-boot-wizard
->>>>>>> b364e651
   PKGARCH:=all
 endef
 
