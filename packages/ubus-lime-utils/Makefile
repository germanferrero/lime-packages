include $(TOPDIR)/rules.mk

PKG_NAME:=ubus-lime-utils
PKG_VERSION=$(GIT_COMMIT_DATE)-$(GIT_COMMIT_TSTAMP)
GIT_COMMIT_DATE:=$(shell git log -n 1 --pretty=%ad --date=short . )
GIT_COMMIT_TSTAMP:=$(shell git log -n 1 --pretty=%at . )

include $(INCLUDE_DIR)/package.mk

define Package/$(PKG_NAME)
  SECTION:=ubus
  CATEGORY:=Ubus
  MAINTAINER:=Santiago Piccinini <spiccinini@altermundi.net>
  SUBMENU:=3. Applications
  TITLE:=LIbremesh ubus utils module
<<<<<<< HEAD
  DEPENDS:= +lua +libubox-lua +libubus-lua +libuci +cgi-io +rpcd-mod-file +lime-system
=======
  DEPENDS:= +lua +libubox-lua +libubus-lua +libuci-lua +cgi-io +rpcd-mod-file
>>>>>>> 0493f498
  PKGARCH:=all
endef

define Build/Compile
endef

define Package/$(PKG_NAME)/install
	$(INSTALL_DIR) $(1)/
	$(CP) ./files/* $(1)/
endef

$(eval $(call BuildPackage,$(PKG_NAME)))<|MERGE_RESOLUTION|>--- conflicted
+++ resolved
@@ -13,11 +13,7 @@
   MAINTAINER:=Santiago Piccinini <spiccinini@altermundi.net>
   SUBMENU:=3. Applications
   TITLE:=LIbremesh ubus utils module
-<<<<<<< HEAD
-  DEPENDS:= +lua +libubox-lua +libubus-lua +libuci +cgi-io +rpcd-mod-file +lime-system
-=======
-  DEPENDS:= +lua +libubox-lua +libubus-lua +libuci-lua +cgi-io +rpcd-mod-file
->>>>>>> 0493f498
+  DEPENDS:= +lua +libubox-lua +libubus-lua +libuci-lua +lime-system +cgi-io +rpcd-mod-file
   PKGARCH:=all
 endef
 
